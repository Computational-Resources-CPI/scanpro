--- conflicted
+++ resolved
@@ -5,16 +5,10 @@
 import warnings
 
 from pypropeller.get_transformed_props import get_transformed_props
-<<<<<<< HEAD
-from pypropeller.linear_model import *
-from pypropeller.ebayes import *
-from pypropeller.result import PyproResult
-from pypropeller.utils import *
-=======
 from pypropeller.linear_model import lm_fit, contrasts_fit, create_design
 from pypropeller import ebayes
 from pypropeller.sim_reps import generate_reps, combine
->>>>>>> 9db34b09
+from pypropeller.result import PyproResult
 
 
 def pypropeller(data, clusters_col='cluster', samples_col='sample', conds_col='group',
@@ -65,6 +59,7 @@
     columns = list(out.columns)
     out['Baseline_props'] = baseline_props.values
     columns.insert(0, 'Baseline_props')
+
     # rearrange dataframe columns
     out = out[columns]
 
@@ -101,19 +96,8 @@
         coef = np.arange(len(design.columns))  # columns of the design matrix corresponding to conditions of interest
         out = anova(props, prop_trans, design, coef, robust)
 
-<<<<<<< HEAD
-    print('Done!')
-
-    columns = list(out.columns)
-    out['Baseline_props'] = baseline_props.values
-    columns.insert(0, 'Baseline_props')
-
-    # rearrange dataframe columns
-    out = out[columns]
-=======
     if verbose:
         print('Done!')
->>>>>>> 9db34b09
 
     # create PyproResult object
     with warnings.catch_warnings():
