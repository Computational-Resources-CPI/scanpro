import time
import pandas as pd
import numpy as np
from statsmodels.stats.multitest import multipletests
import warnings

from pypropeller.get_transformed_props import get_transformed_props
from pypropeller.linear_model import lm_fit, contrasts_fit, create_design
from pypropeller import ebayes
from pypropeller.sim_reps import generate_reps, combine, get_mean_sim
from pypropeller.result import PyproResult


def pypropeller(data, clusters_col='cluster', samples_col='sample', conds_col='group',
                transform='logit', robust=True, n_sims=100, n_reps=8, verbose=True):
    """Wrapper function for pypropeller. The data must have replicates,
    since propeller requires replicated data to run. If the data doesn't have
    replicates, the function {sim_pypropeller} will generate artificial replicates
    using bootstrapping and run propeller multiple times. The values are then pooled
    to get robust estimation of p values.

    :param anndata.AnnData or pandas.DataFrame data: Single cell data with columns containing sample,
    condition and cluster/celltype information.
    :param str clusters_col: Name of column in date or data.obs where cluster/celltype information are stored, defaults to 'cluster'.
    :param str samples_col: Column in data or data.obs where sample informtaion are stored, defaults to 'sample'.
    :param str conds_col: Column in data or data.obs where condition informtaion are stored, defaults to 'group'.
    :param str transform: Method of transformation of proportions, defaults to 'logit'.
    :param bool robust: Robust ebayes estimation to mitigate the effect of outliers, defaults to True.
    :param int n_sims: Number of simulations to perform if data does not have replicates, defaults to 100.
    :param int n_reps: Number of replicates to simulate if data does not have replicates, defaults to 8.
    :param bool verbose: defaults to True.
    :raises ValueError: Data must have at least two conditions!
    :return _type_: Dataframe containing estimated mean proportions for each cluster and p-values.
    """

    if type(data).__name__ == "AnnData":
        data = data.obs

    # check if there are 2 conditions or more
    conditions = data[conds_col].unique()
    if len(conditions) < 2:
        raise ValueError("There has to be at least two conditions to compare!")

    baseline_props = data[clusters_col].value_counts() / data.shape[0]  # proportions of each cluster in all samples

    # check if there are replicates
    if len(conditions) == len(data[samples_col].unique()):
        if verbose:
            print("Your data doesn't have replicates! Artificial replicates will be simulated to run pypropeller")
            print("Simulation may take some minutes...")
        # set transform to arcsin, since it produces more accurate results for simulations
        transform = 'arcsin'
        out = sim_pypropeller(data, n_reps=n_reps, n_sims=n_sims, clusters_col=clusters_col,
                              samples_col=samples_col, conds_col=conds_col, transform=transform, robust=robust, verbose=verbose)


    else:
        out = run_pypropeller(data, clusters_col, samples_col, conds_col, transform, robust, verbose)

    columns = list(out.results.columns)
    # add baseline proportions as first columns
    out.results['Baseline_props'] = baseline_props.values
    columns.insert(0, 'Baseline_props')

    # rearrange dataframe columns
    out.results = out.results[columns]

    return out


def run_pypropeller(adata, clusters='cluster', sample='sample', cond='group', transform='logit', robust=True, verbose=True):
    """Test the significance of changes in cell proportions across conditions in single-cell data. The function
    uses empirical bayes to moderate statistical tests to give robust estimation of significance.

    :param anndata.AnnData adata: Anndata object containing single-cell data.
    :param str clusters: Column in adata.obs where cluster or celltype information are stored, defaults to 'cluster'
    :param str sample: Column in adata.obs where sample informtaion are stored, defaults to 'sample'
    :param str cond: Column in adata.obs where condition informtaion are stored, defaults to 'group'
    :param str transform: Method of normalization of proportions (logit or arcsin), defaults to 'logit'
    :param bool robust: Robust ebayes estimation to mitigate the effect of outliers, defaults to True
    :return pandas.DataFrame: Dataframe containing estimated mean proportions for each cluster and p-values.
    """
    # check data type
    if type(adata).__name__ == "AnnData":
        adata = adata.obs

    # calculate proportions and transformed proportions
    counts, props, prop_trans = get_transformed_props(adata, sample_col=sample, cluster_col=clusters, transform=transform)

    # create design matrix
    design = create_design(data=adata, samples=sample, conds=cond)

    # check number of conditions
    if design.shape[1] == 2:
        if verbose:
            print("There are 2 conditions. T-Test will be performed...")
        contrasts = [1, -1]  # columns in design matrix to be tested
        out = t_test(props, prop_trans, design, contrasts, robust)
    elif design.shape[1] > 2:
        if verbose:
            print("There are more than 2 conditions. ANOVA will be performed...")
        coef = np.arange(len(design.columns))  # columns of the design matrix corresponding to conditions of interest
        out = anova(props, prop_trans, design, coef, robust)

    if verbose:
        print('Done!')

    # create PyproResult object
    with warnings.catch_warnings():
        warnings.filterwarnings("ignore", category=UserWarning, message="Pandas doesn't allow columns to be created via a new attribute name*")

        output_obj = PyproResult()
        output_obj.results = out
        output_obj.counts = counts
        output_obj.props = props
        output_obj.prop_trans = prop_trans
        output_obj.design = design

    return output_obj


def anova(props, prop_trans, design, coef, robust=True, verbose=True):
    """Test the significance of changes in cell proportion across 3 or more conditions using
    empirical bayes and moderated ANOVA.

    :param pandas.DataFrame props: True cell proportions.
    :param pandas.DataFrame prop_trans: Normalized cell proportions.
    :param pandas.DataFrame design: Design matrix where rows are samples and columns are
    coefficients of condtions of interest to be estimated.
    :param numpy.ndarray coef: Array specifiying columns of interest in the design matrix.
    :param bool robust: Robust empirical bayes estimation of posterior variances.
    :return pandas.DataFrame: Dataframe containing estimated mean proportions for each condition,
    F-statistics, p-values and adjusted p-values.
    """
    from statsmodels.tools.tools import add_constant
    # check if coef is a numpy array
    if not isinstance(coef, np.ndarray):
        coef = np.array(coef)

    # check if there are less than 3 clusters
    if prop_trans.shape[1] < 3:
        if verbose:
            print("Robust eBayes needs 3 or more clusters! Normal eBayes will be performed")
        robust = False

    X = design.iloc[:, coef]
    # fit linear model to each cluster to get coefficients estimates
    fit_prop = lm_fit(X=X, y=props)

    # Change design matrix to intercept format
    design_2 = design.iloc[:, 1:]
    design_2 = add_constant(design_2, prepend=True, has_constant='skip')
    # fit fit linear model with all confounding variables
    fit = lm_fit(X=design_2, y=prop_trans)

    # remove intercept from stdev, coefficients and covariance matrix for the ebayes method
    fit['coefficients'] = fit['coefficients'][:, coef[1:]]
    fit['stdev'] = fit['stdev'][:, coef[1:]]
    fit['cov_coef'] = fit['cov_coef'][coef[1:][:, np.newaxis], coef[1:]]

    # get F statistics using eBayes
    fit = ebayes.ebayes(fit, robust=robust)

    # adjust p_values using benjamin hochberg method
    p_values = fit['F']['F_p_value'].flatten()
    fdr = multipletests(p_values, method='fdr_bh')

    # save results to dictionary
    res = {}
    res['Clusters'] = props.columns.to_list()
    for i, cond in enumerate(X.columns):
        res['Mean_props_' + cond] = fit_prop['coefficients'].T[i]
    res['F_statistics'] = fit['F']['stat'].flatten()
    res['p_values'] = p_values
    res['Adjusted_p_values'] = fdr[1]
    cols = list(res.keys())

    return pd.DataFrame(res, columns=cols).set_index('Clusters')


def t_test(props, prop_trans, design, contrasts, robust=True, verbose=True):
    """Test the significance of changes in cell proportion across 2 conditions using
    empirical bayes and moderated t-test.

    :param pandas.DataFrame props: True cell proportions.
    :param pandas.DataFrame prop_trans: Normalized cell proportions.
    :param pandas.DataFrame design: Design matrix where rows are samples and columns are
    coefficients of condtions of interest to be estimated.
    :param list contrasts: A list specifiying 2 conditions in the design matrix to be tested; [1, -1].
    :param bool robust: Robust empirical bayes estimation of posterior variances.
    :return pandas.DataFrame: Dataframe containing estimated mean proportions for each condition,
    F-statistics, p-values and adjusted p-values.
    """
    # check if there are less than 3 clusters
    if prop_trans.shape[1] < 3:
        if verbose:
            print("Robust eBayes needs 3 or more clusters! Normal eBayes will be performed")
        robust = False

    # fit linear model to each cluster to get coefficients estimates
    fit = lm_fit(X=design, y=prop_trans)
    fit_cont = contrasts_fit(fit, contrasts)

    # run empirical bayes
    fit_cont = ebayes.ebayes(fit_cont, robust=robust)

    # Get mean cell type proportions and relative risk for output
    # If no confounding variable included in design matrix
    contrasts = np.array(contrasts)
    if len(contrasts) == 2:
        fit_prop = lm_fit(X=design, y=props)
        # z = np.array(list(map(lambda x: x**contrasts ,fit_prop['coefficients']))).T
        z = (fit_prop['coefficients']**contrasts).T
        RR = np.prod(z, axis=0)
    # If confounding variables included in design matrix exclude them
    else:
        design = design.iloc[:, np.where(contrasts != 0)[0]]
        fit_prop = lm_fit(X=design, y=props)
        new_cont = contrasts[contrasts != 0]
        z = (fit_prop['coefficients']**new_cont).T
        RR = np.prod(z, axis=0)

    # adjust p_values using benjamin hochberg method
    p_values = fit_cont['p_value'].flatten()
    fdr = multipletests(p_values, method='fdr_bh')

    # save results to dictionary
    res = {}
    res['Clusters'] = props.columns.to_list()
    for i, cond in enumerate(design.columns):
        res['Mean_props_' + cond] = fit_prop['coefficients'].T[i]

    res['Prop_ratio'] = RR
    res['t_statistics'] = fit_cont['t'].flatten()
    res['p_values'] = p_values
    res['Adjusted_p_values'] = fdr[1]
    cols = list(res.keys())

    return pd.DataFrame(res, columns=cols).set_index('Clusters')


def sim_pypropeller(data, n_reps=8, n_sims=100, clusters_col='cluster',
                    samples_col='sample', conds_col='group', transform='arcsin', robust=True, verbose=True):
    """Run pypropeller multiple times on same dataset and pool estimates together.

    :param _type_ data: _description_
    :param int n_reps: _description_, defaults to 8
    :param int n_sims: _description_, defaults to 100
    :param str clusters_col: _description_, defaults to 'cluster'
    :param str samples_col: _description_, defaults to 'sample'
    :param str conds_col: _description_, defaults to 'group'
    :param str transform: _description_, defaults to 'arcsin'
    :param bool robust: _description_, defaults to True
    :param bool verbose: _description_, defaults to True
    """
    # check datas type
    if type(data).__name__ == "AnnData":
        data = data.obs

<<<<<<< HEAD
=======
    # calculate proportions and transformed proportions
    counts, props, prop_trans = get_transformed_props(data, sample_col=samples_col, cluster_col=clusters_col, transform=transform)
    props_dict = props.to_dict(orient='index')
    true_props = {}
    # get proportions of each cluster in each sample
    for sample in props_dict:
        for cluster in props_dict[sample]:
            true_props[cluster + '_' + sample] = props_dict[sample][cluster]
    # add to dataframe
    data['tmp'] = data[clusters_col].astype('str') + '_' + data[samples_col].astype('str')
    data['props'] = data['tmp'].map(true_props)
    data.drop('tmp', axis=1, inplace=True)

>>>>>>> 67cdd6fc
    conditions = data[conds_col].unique()
    n_conds = len(conditions)
    # initiate lists to save results
    res = {}
    n_clusters = len(data[clusters_col].unique())
    coefficients = {condition: np.zeros((n_sims, n_clusters)) for condition in conditions}
    p_values = np.zeros((n_sims, n_clusters))
<<<<<<< HEAD
=======
    counts_list = []
    props_list = []
    prop_trans_list = []
>>>>>>> 67cdd6fc

    if verbose:
        print(f'Generating {n_reps} replicates and running {n_sims} simulations...')

    # start timer
    start = time.time()
    for i in range(n_sims):
        # generate replicates
        rep_data = generate_reps(data=data, n_reps=n_reps, sample_col=samples_col)
        # run propeller
        out_sim = run_pypropeller(rep_data, clusters=clusters_col, sample=samples_col,
                                  cond=conds_col, transform=transform, robust=robust, verbose=False)
        # save counts, props and prop_trans
        counts_list.append(out_sim.counts)
        props_list.append(out_sim.props)
        prop_trans_list.append(out_sim.prop_trans)

        # get adjusted p values for simulation
        p_values[i] = out_sim.results.iloc[:, -1].to_list()
        # get coefficients estimates from linear model fit
        for k, cluster in enumerate(out_sim.results.index):
            for j, condition in enumerate(conditions):
                coefficients[condition][i, k] = out_sim.results.iloc[k, j]
    # end timer
    end = time.time()
    elapsed = end - start
    if verbose:
        print(f"Finished {n_sims} simulations in {round(elapsed, 2)} seconds")

    # save design matrix
    design_sim = out_sim.design

    # combine coefficients
    combined_coefs = combine(fit=coefficients, conds=conditions, n_clusters=n_clusters, n_conds=n_conds, n_sims=n_sims)

    # get mean counts, proportions and transformed proportions from all simulations
    counts_mean = get_mean_sim(counts_list)
    props_mean = get_mean_sim(props_list)
    prop_trans_mean = get_mean_sim(prop_trans_list)

    # get clusters names
    res['Clusters'] = list(out_sim.results.index)
    for i, condition in enumerate(coefficients.keys()):
        res['Mean_props_' + condition] = combined_coefs[i]
    # calculate median of p values from all runs
    res['p_values'] = np.median(p_values, axis=0)

    # create dataframe for results
    out = pd.DataFrame(res).set_index('Clusters')

    # create PyproResult object
    with warnings.catch_warnings():
        warnings.filterwarnings("ignore", category=UserWarning, message="Pandas doesn't allow columns to be created via a new attribute name*")

        output_obj = PyproResult()
        output_obj.results = out
        output_obj.counts = counts_mean
        output_obj.props = props_mean
        output_obj.prop_trans = prop_trans_mean
        output_obj.design = design_sim

    return output_obj<|MERGE_RESOLUTION|>--- conflicted
+++ resolved
@@ -257,22 +257,6 @@
     if type(data).__name__ == "AnnData":
         data = data.obs
 
-<<<<<<< HEAD
-=======
-    # calculate proportions and transformed proportions
-    counts, props, prop_trans = get_transformed_props(data, sample_col=samples_col, cluster_col=clusters_col, transform=transform)
-    props_dict = props.to_dict(orient='index')
-    true_props = {}
-    # get proportions of each cluster in each sample
-    for sample in props_dict:
-        for cluster in props_dict[sample]:
-            true_props[cluster + '_' + sample] = props_dict[sample][cluster]
-    # add to dataframe
-    data['tmp'] = data[clusters_col].astype('str') + '_' + data[samples_col].astype('str')
-    data['props'] = data['tmp'].map(true_props)
-    data.drop('tmp', axis=1, inplace=True)
-
->>>>>>> 67cdd6fc
     conditions = data[conds_col].unique()
     n_conds = len(conditions)
     # initiate lists to save results
@@ -280,12 +264,9 @@
     n_clusters = len(data[clusters_col].unique())
     coefficients = {condition: np.zeros((n_sims, n_clusters)) for condition in conditions}
     p_values = np.zeros((n_sims, n_clusters))
-<<<<<<< HEAD
-=======
     counts_list = []
     props_list = []
     prop_trans_list = []
->>>>>>> 67cdd6fc
 
     if verbose:
         print(f'Generating {n_reps} replicates and running {n_sims} simulations...')
