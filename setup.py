import re
from setuptools import find_packages  # has to be imported befor distutils
from numpy.distutils.core import Extension, setup


def find_version(file_path):
    version_file = open(file_path).read()
    version_match = re.search(r"^__version__ = ['\"]([^'\"]*)['\"]", version_file, re.M)
    if version_match:
        return version_match.group(1)
    else:
        raise RuntimeError(f"Unable to find version string in {file_path}.")


flib = Extension(name='scanpro.gaussq2',
                 extra_compile_args=['-O3'],
                 sources=['scanpro/gaussq2.pyf', 'scanpro/gaussq2.f'],  # you may add several modules files under the same extension
                 )

setup(
    name='scanpro',
<<<<<<< HEAD
    version=find_version('scanpro/_version.py'),
=======
    version='0.4.0',
    description='Single cell analysis of proportions',
    author='Yousef Alayoubi',
    author_email='yousef.alayoubi@mpi-bn.mpg.de',
    license='MIT',
>>>>>>> 7a70a152
    packages=find_packages(include=['scanpro', 'scanpro.*']),
    install_requires=['pandas',
                      'statsmodels',
                      'matplotlib',
                      'statannotations>=0.4',  # statannotations doesn't support seaborn >= 0.12
                      'patsy',  # for creating design matrices
                      # 'seaborn',
                      ],
    ext_modules=[flib])<|MERGE_RESOLUTION|>--- conflicted
+++ resolved
@@ -19,15 +19,11 @@
 
 setup(
     name='scanpro',
-<<<<<<< HEAD
     version=find_version('scanpro/_version.py'),
-=======
-    version='0.4.0',
-    description='Single cell analysis of proportions',
+    description='Single-Cell Analysis of Proportions',
     author='Yousef Alayoubi',
     author_email='yousef.alayoubi@mpi-bn.mpg.de',
     license='MIT',
->>>>>>> 7a70a152
     packages=find_packages(include=['scanpro', 'scanpro.*']),
     install_requires=['pandas',
                       'statsmodels',
