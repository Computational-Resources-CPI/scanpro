--- conflicted
+++ resolved
@@ -14,8 +14,8 @@
 
 def scanpro(data, clusters_col, conds_col, samples_col=None,
             transform='logit', conditions=None, robust=True, n_sims=100, n_reps=8, verbose=True):
-    """Wrapper function for scanpro. The data must have replicates,
-    since propeller requires replicated data to run. If the data doesn't have
+    """ Wrapper function for scanpro. In order to run propeller, the
+    data must have replicates. If the data doesn't have
     replicates, the function {sim_scanpro} will generate artificial replicates
     using bootstrapping and run propeller multiple times. The values are then pooled
     to get robust estimation of p values.
@@ -77,20 +77,19 @@
     if samples_col is None:
         repd = False
         partially_repd = False
+
         # add conds_col as samples_col
-        samples_col = 'pseudo_samples'
+        samples_col = f"{conds_col} mean"
         data[samples_col] = data[conds_col]
 
     # otherwise, assume data is replicated
     else:
         repd = True
         partially_repd = False
-<<<<<<< HEAD
-
-=======
+
         # change sample names to condition_sample to avoid duplicate sample names
-        data[samples_col] = data[conds_col].astype(str) + '_' + data[samples_col].astype(str)
->>>>>>> 67052629
+        # data[samples_col] = data[conds_col].astype(str) + '_' + data[samples_col].astype(str)
+
         # check if at least one condition doesnt have replicates
         no_reps_list = []
         for condition in conditions:
@@ -395,23 +394,6 @@
     if type(data).__name__ == "AnnData":
         data = data.obs
 
-<<<<<<< HEAD
-    # check samples column
-    if samples_col is None:
-        # this information is given in the function calling sim_scanpro
-        # if verbose:
-        #     print("samples_col was not provided! conds_col will be set as samples_col")
-        # copy dataframe
-        data = data.copy()
-        # add conds_col as samples_col
-        samples_col = 'pseudo_samples'
-        data[samples_col] = data[conds_col]
-
-    # get list of conditions and number of conditions
-    if conditions is None:
-        conditions = data[conds_col].unique()
-=======
->>>>>>> 67052629
     n_conds = len(conditions)
 
     # get original counts and proportions
