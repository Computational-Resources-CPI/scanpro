import time
import warnings
import pandas as pd
import numpy as np
from statsmodels.stats.multitest import multipletests
from statsmodels.tools.tools import add_constant

from scanpro.get_transformed_props import get_transformed_props
from scanpro.linear_model import lm_fit, contrasts_fit, create_design
from scanpro import ebayes
from scanpro.sim_reps import generate_reps, combine, get_mean_sim
from scanpro.result import ScanproResult


def scanpro(data, clusters_col, conds_col, samples_col=None,
            transform='logit', conditions=None, robust=True, n_sims=100, n_reps=8, verbose=True):
    """Wrapper function for scanpro. The data must have replicates,
    since propeller requires replicated data to run. If the data doesn't have
    replicates, the function {sim_scanpro} will generate artificial replicates
    using bootstrapping and run propeller multiple times. The values are then pooled
    to get robust estimation of p values.

    :param anndata.AnnData or pandas.DataFrame data: Single cell data with columns containing sample,
    condition and cluster/celltype information.
    :param str clusters_col: Name of column in date or data.obs where cluster/celltype information are stored.
    :param str conds_col: Column in data or data.obs where condition information are stored.
    :param str samples_col: Column in data or data.obs where sample information are stored, if None,
    dataset is assumed to be not replicated and conds_col will be set as samples_col, defaults to None.
    :param str transform: Method of transformation of proportions, defaults to 'logit'.
    :param str conditions: List of condtitions of interest to compare, defaults to None.
    :param bool robust: Robust ebayes estimation to mitigate the effect of outliers, defaults to True.
    :param int n_sims: Number of simulations to perform if data does not have replicates, defaults to 100.
    :param int n_reps: Number of replicates to simulate if data does not have replicates, defaults to 8.
    :param bool verbose: defaults to True.
    :raises ValueError: Data must have at least two conditions!
    :return scanpro: A scanpro object containing estimated mean proportions for each cluster and p-values.
    """
    if type(data).__name__ == "AnnData":
        data = data.obs
    data = data.copy()  # make sure original data is not modified

    # check if samples_col and conds_col are in data
    columns = [clusters_col, conds_col]
    # add samples_col if given
    if samples_col is not None:
        columns.append(samples_col)

    columns_not_in_data = np.isin(columns, data.columns, invert=True)
    check_columns = any(columns_not_in_data)
    if check_columns:
        s1 = "The following columns could not be found in data: "
        s2 = ', '.join([columns[i] for i in np.where(columns_not_in_data)[0]])
        raise ValueError(s1 + s2)

    # check conditions
    if conditions is not None:
        # check if conditions are in a list
        if not isinstance(conditions, list) and not isinstance(conditions, np.ndarray):
            raise ValueError("Please provide names of conditions of interest as a list!")
        # check if conditions are in data
        not_in_data = np.isin(conditions, data[conds_col].unique(), invert=True)
        check = any(not_in_data)
        if check:
            s1 = "The following conditions could not be found in data: "
            s2 = ', '.join([conditions[i] for i in np.where(not_in_data)[0]])
            raise ValueError(s1 + s2)

    else:
        # if no conditions are specified, get all conditions
        conditions = data[conds_col].unique()

    # check if there are 2 conditions or more
    if len(conditions) < 2:
        raise ValueError("There has to be at least two conditions to compare!")

    # if samples_col is None, data is not replicated
    if samples_col is None:
        repd = False
        partially_repd = False

    # otherwise, assume data is replicated
    else:
        repd = True
        partially_repd = False

        # check if at least one condition doesnt have replicates
        no_reps_list = []
        for condition in conditions:
            # get samples for condition
            samples_list = data[data[conds_col] == condition][samples_col].unique()
            if len(samples_list) == 1:
                no_reps_list.append(condition)

        # at least one condition doesn't have replicates
        if len(no_reps_list) > 0:
            # if all conditions don't have replicates, set repd to False
            if len(no_reps_list) == len(conditions):
                repd = False
            # otherwise, data is partially replicated
            else:
                partially_repd = True

    # check if there are no replicates
    if not repd:
        if verbose:
            print("Your data doesn't have replicates! Artificial replicates will be simulated to run scanpro.")
            if transform != "arcsin":
                print("Consider setting transform='arcsin', as this produces more accurate results for simulated data.")
            print("Simulation may take some minutes...")

        # set transform to arcsin, since it produces more accurate results for simulations
        out = sim_scanpro(data, n_reps=n_reps, n_sims=n_sims, clusters_col=clusters_col,
                          samples_col=samples_col, conds_col=conds_col, transform=transform,
                          conditions=conditions, robust=robust, verbose=verbose)

    # if at least on condition doesn't have replicate, merge samples and bootstrap
    elif partially_repd:
        s1 = "The following conditions don't have replicates: "
        s2 = ", ".join(no_reps_list) + '\n'
        s3 = "Both normal scanpro and sim_scanpro will be performed."
        if verbose:
            print(s1 + s2 + s3)

        # run scanpro normally
        if verbose:
            print("Running scanpro with original replicates...")
        out = run_scanpro(data, clusters_col, samples_col, conds_col, transform,
                          conditions, robust, verbose)

        # run simulations
        if verbose:
            print("Running scanpro with simulated replicates...")

        # add conditions as merged_samples column
        merged_samples_col = 'merged_samples'
        data[merged_samples_col] = data[conds_col]

        # set transform to arcsin, since it produces more accurate results for simulations
        transform = 'arcsin'
        out_sim = sim_scanpro(data, n_reps=n_reps, n_sims=n_sims, clusters_col=clusters_col,
                              samples_col=merged_samples_col, conds_col=conds_col, transform=transform,
                              conditions=conditions, robust=robust, verbose=verbose)

        print("To access results for original replicates, run <out.results>, and <out.sim_results> for simulated results")

    # if all conditions have replicates, run scanpro normally
    else:
        out = run_scanpro(data, clusters_col, samples_col, conds_col, transform,
                          conditions, robust, verbose)

    # add baseline proportions as first column
    baseline_props = data[clusters_col].value_counts() / data.shape[0]  # proportions of each cluster in all samples
    out.results['baseline_props'] = baseline_props.values
    columns = list(out.results.columns)
    columns = ["baseline_props"] + [column for column in columns if column != 'baseline_props']  # put baseline_props first

    # rearrange dataframe columns
    out.results = out.results[columns]

    # add conditions to object
    out.conditions = conditions

    # if data is not replicated, add results also as sim_results for plotting
    if not repd:
        out.sim_results = out.results

    # add simulated results for partially replicated data
    if partially_repd:
        out.sim_results = out_sim.results
        out.sim_design = out_sim.sim_design
        out.sim_counts = out_sim.sim_counts
        out.sim_props = out_sim.sim_props
        out.sim_prop_trans = out_sim.sim_prop_trans

    return out


def run_scanpro(data, clusters, samples, conds, transform='logit',
                conditions=None, robust=True, verbose=True):
    """Test the significance of changes in cell proportions across conditions in single-cell data. The function
    uses empirical bayes to moderate statistical tests to give robust estimation of significance.

    :param anndata.AnnData or pandas.DataFrame adata: Anndata object containing single-cell data.
    :param str clusters: Column in adata.obs where cluster or celltype information are stored.
    :param str samples: Column in adata.obs where sample information are stored.
    :param str conds: Column in adata.obs where condition information are stored.
    :param str transform: Method of normalization of proportions (logit or arcsin), defaults to 'logit'
    :param str conditions: List of condtitions of interest to compare, defaults to None.
    :param bool robust: Robust ebayes estimation to mitigate the effect of outliers, defaults to True
    :return pandas.DataFrame: Dataframe containing estimated mean proportions for each cluster and p-values.
    """
    # check data type
    if type(data).__name__ == "AnnData":
        data = data.obs

    # calculate proportions and transformed proportions
    counts, props, prop_trans = get_transformed_props(data, sample_col=samples, cluster_col=clusters, transform=transform)

    # create design matrix
    design = create_design(data=data, samples=samples, conds=conds, reindex=props.index)

    contrasts = None
    coef = None

    if conditions is not None:
        # get indices of giving conditions in design matrix
        cond_indices = design.columns.get_indexer(conditions)
        if len(cond_indices) == 2:  # if only two conditions, make contrasts list
            contrasts = np.zeros(len(design.columns))
            contrasts[cond_indices[0]] = 1
            contrasts[cond_indices[1]] = -1
        else:
            coef = np.sort(cond_indices)
    # if no specific conditions are provided, consider all conditions
    else:
        # check number of conditions
        if design.shape[1] == 2:
            contrasts = [1, -1]  # columns in design matrix to be tested
        elif design.shape[1] > 2:
            coef = np.arange(len(design.columns))  # columns of the design matrix corresponding to conditions of interest

    if contrasts is not None:
        if verbose:
            print("There are 2 conditions. T-Test will be performed...")
        out = t_test(props, prop_trans, design, contrasts, robust)
    else:
        if verbose:
            print("There are more than 2 conditions. ANOVA will be performed...")
        out = anova(props, prop_trans, design, coef, robust)

    if verbose:
        print('Done!')

    # create scanpro object
    with warnings.catch_warnings():
        warnings.filterwarnings("ignore", category=UserWarning, message="Pandas doesn't allow columns to be created via a new attribute name*")

        output_obj = ScanproResult()
        output_obj.results = out
        output_obj.counts = counts
        output_obj.props = props
        output_obj.prop_trans = prop_trans
        output_obj.design = design

    return output_obj


def anova(props, prop_trans, design, coef, robust=True, verbose=True):
    """ Test the significance of changes in cell proportion across 3 or more conditions using
    empirical bayes and moderated ANOVA.

    :param pandas.DataFrame props: True cell proportions.
    :param pandas.DataFrame prop_trans: Normalized cell proportions.
    :param pandas.DataFrame design: Design matrix where rows are samples and columns are
    coefficients of condtions of interest to be estimated.
    :param numpy.ndarray coef: Array specifiying columns of interest in the design matrix.
    :param bool robust: Robust empirical bayes estimation of posterior variances.
    :return pandas.DataFrame: Dataframe containing estimated mean proportions for each condition,
    F-statistics, p-values and adjusted p-values.
    """
    # check if coef is a numpy array
    if not isinstance(coef, np.ndarray):
        coef = np.array(coef)

    # check if there are less than 3 clusters
    if prop_trans.shape[1] < 3:
        if verbose:
            print("Robust eBayes needs 3 or more clusters! Normal eBayes will be performed")
        robust = False

    X = design.iloc[:, coef]
    # fit linear model to each cluster to get coefficients estimates
    fit_prop = lm_fit(X=X, y=props)

    # Change design matrix to intercept format
    design_2 = design.iloc[:, 1:]
    design_2 = add_constant(design_2, prepend=True, has_constant='skip')
    # fit fit linear model with all confounding variables
    fit = lm_fit(X=design_2, y=prop_trans)

    # remove intercept from stdev, coefficients and covariance matrix for the ebayes method
    fit['coefficients'] = fit['coefficients'][:, coef[1:]]
    fit['stdev'] = fit['stdev'][:, coef[1:]]
    fit['cov_coef'] = fit['cov_coef'][coef[1:][:, np.newaxis], coef[1:]]

    # get F statistics using eBayes
    fit = ebayes.ebayes(fit, robust=robust)

    # adjust p_values using benjamin hochberg method
    p_values = fit['F']['F_p_value'].flatten()
    fdr = multipletests(p_values, method='fdr_bh')

    # save results to dictionary
    res = {}
    res['clusters'] = props.columns.to_list()
    for i, cond in enumerate(X.columns):
        res['mean_props_' + cond] = fit_prop['coefficients'].T[i]
    res['f_statistics'] = fit['F']['stat'].flatten()
    res['p_values'] = p_values
    res['adjusted_p_values'] = fdr[1]
    cols = list(res.keys())

    return pd.DataFrame(res, columns=cols).set_index('clusters')


def t_test(props, prop_trans, design, contrasts, robust=True, verbose=True):
    """Test the significance of changes in cell proportion across 2 conditions using
    empirical bayes and moderated t-test.

    :param pandas.DataFrame props: True cell proportions.
    :param pandas.DataFrame prop_trans: Normalized cell proportions.
    :param pandas.DataFrame design: Design matrix where rows are samples and columns are
    coefficients of condtions of interest to be estimated.
    :param list contrasts: A list specifiying 2 conditions in the design matrix to be tested; [1, -1].
    :param bool robust: Robust empirical bayes estimation of posterior variances.
    :return pandas.DataFrame: Dataframe containing estimated mean proportions for each condition,
    F-statistics, p-values and adjusted p-values.
    """
    # check if there are less than 3 clusters
    if prop_trans.shape[1] < 3:
        if verbose:
            print("Robust eBayes needs 3 or more clusters! Normal eBayes will be performed")
        robust = False

    # fit linear model to each cluster to get coefficients estimates
    fit = lm_fit(X=design, y=prop_trans)
    fit_cont = contrasts_fit(fit, contrasts)

    # run empirical bayes
    fit_cont = ebayes.ebayes(fit_cont, robust=robust)

    # Get mean cell type proportions and relative risk for output
    # If no confounding variable included in design matrix
    contrasts = np.array(contrasts)
    if len(contrasts) == 2:
        fit_prop = lm_fit(X=design, y=props)
        # z = np.array(list(map(lambda x: x**contrasts ,fit_prop['coefficients']))).T
        z = (fit_prop['coefficients']**contrasts).T
        RR = np.prod(z, axis=0)
    # If confounding variables included in design matrix exclude them
    else:
        design = design.iloc[:, np.where(contrasts != 0)[0]]
        fit_prop = lm_fit(X=design, y=props)
        new_cont = contrasts[contrasts != 0]
        z = (fit_prop['coefficients']**new_cont).T
        RR = np.prod(z, axis=0)

    # adjust p_values using benjamin hochberg method
    p_values = fit_cont['p_value'].flatten()
    fdr = multipletests(p_values, method='fdr_bh')

    # save results to dictionary
    res = {}
    res['clusters'] = props.columns.to_list()
    for i, cond in enumerate(design.columns):
        res['mean_props_' + cond] = fit_prop['coefficients'].T[i]

    res['prop_ratio'] = RR
    res['t_statistics'] = fit_cont['t'].flatten()
    res['p_values'] = p_values
    res['adjusted_p_values'] = fdr[1]
    cols = list(res.keys())

    return pd.DataFrame(res, columns=cols).set_index('clusters')


def sim_scanpro(data, clusters_col, conds_col, samples_col=None,
                transform='arcsin', n_reps=8, n_sims=100,
                conditions=None, robust=True, verbose=True):
    """Run scanpro multiple times on same dataset and pool estimates together.

    :param anndata.AnnData or pandas.DataFrame data: Single cell data with columns containing sample,
    condition and cluster/celltype information.
    :param str clusters_col: Name of column in date or data.obs where cluster/celltype information are stored.
    :param str conds_col: Column in data or data.obs where condition informtaion are stored.
    :param str samples_col: Column in data or data.obs where sample informtaion are stored, defaults to None.
    :param str transform: Method of transformation of proportions, defaults to 'logit'.
    :param int n_reps: Number of replicates to simulate if data does not have replicates, defaults to 8.
    :param int n_sims: Number of simulations to perform if data does not have replicates, defaults to 100.
    :param str conditions: List of condtitions of interest to compare, defaults to None.
    :param bool robust: Robust ebayes estimation to mitigate the effect of outliers, defaults to True.
    :param bool verbose: defaults to True.
    :return scanpro: A scanpro object containing estimated mean proportions for each cluster
    and median p-values from all simulations.
    """
    # check datas type
    if type(data).__name__ == "AnnData":
        data = data.obs

    # check samples column
    if samples_col is None:
        # this information is given in the function calling sim_scanpro
        # if verbose:
        #     print("samples_col was not provided! conds_col will be set as samples_col")
        # copy dataframe
        data = data.copy()
        # add conds_col as samples_col
        samples_col = 'pseudo_samples'
        data[samples_col] = data[conds_col]

    # get list of conditions and number of conditions
    if conditions is None:
        conditions = data[conds_col].unique()
    n_conds = len(conditions)

    # get original counts and proportions
    counts, props, prop_trans = get_transformed_props(data, sample_col=samples_col,
                                                      cluster_col=clusters_col, transform=transform)
    # get original design matrix
    design = create_design(data=data, samples=samples_col, conds=conds_col, reindex=props.index)

    # initiate lists to save results
    res = {}
    n_clusters = len(data[clusters_col].unique())
    coefficients = {condition: np.zeros((n_sims, n_clusters)) for condition in conditions}
    p_values = np.zeros((n_sims, n_clusters))
    counts_list = []
    props_list = []
    prop_trans_list = []
    design_list = []

    if verbose:
        print(f'Generating {n_reps} replicates and running {n_sims} simulations...')

    # start timer
    start = time.time()
    for i in range(n_sims):
        # generate replicates
        rep_data = generate_reps(data=data, n_reps=n_reps, sample_col=samples_col)

        # run propeller
        try:
            out_sim = run_scanpro(rep_data, clusters=clusters_col, samples=samples_col,
                                  conds=conds_col, transform=transform,
                                  conditions=conditions, robust=robust, verbose=False)
        # workaround brentq error "f(a) and f(b) must have different signs"
        # rerun simulation instead of crashing
        except ValueError:
            i -= 1
            continue

        # save counts, props and prop_trans
        counts_list.append(out_sim.counts)
        props_list.append(out_sim.props)
        prop_trans_list.append(out_sim.prop_trans)
        design_list.append(out_sim.design)

        # get adjusted p values for simulation
        try:  # check if all clusters are simulated, if a cluster is missing, rerun simulation
            p_values[i] = out_sim.results.iloc[:, -1].to_list()
        except ValueError:
            i -= 1
            continue

        # get coefficients estimates from linear model fit
        for k, cluster in enumerate(out_sim.results.index):
            for j, condition in enumerate(conditions):
                coefficients[condition][i, k] = out_sim.results.iloc[k, j]
    # end timer
    end = time.time()
    elapsed = end - start
    if verbose:
        print(f"Finished {n_sims} simulations in {round(elapsed, 2)} seconds")

    # save design matrix
    # make sure to include all simulations as some clusters may be missing in some simulations
    design_sim = pd.concat(design_list)
    design_sim = design_sim[~design_sim.index.duplicated(keep='first')].sort_index()  # remove all but first occurence of index

    # combine coefficients
    combined_coefs = combine(fit=coefficients, conds=conditions, n_clusters=n_clusters, n_conds=n_conds, n_sims=n_sims)

    # get mean counts, proportions and transformed proportions from all simulations
    counts_mean = get_mean_sim(counts_list)
    props_mean = get_mean_sim(props_list)
    prop_trans_mean = get_mean_sim(prop_trans_list)

    # get clusters names
<<<<<<< HEAD
    res['clusters'] = list(out_sim.results.index)
=======
    res['Clusters'] = list(counts.columns)
>>>>>>> a88019b4
    for i, condition in enumerate(coefficients.keys()):
        res['mean_props_' + condition] = combined_coefs[i]
    # calculate median of p values from all runs
    res['p_values'] = np.median(p_values, axis=0)

    # create dataframe for results
    out = pd.DataFrame(res).set_index('clusters')

    # create scanpro object
    with warnings.catch_warnings():
        warnings.filterwarnings("ignore", category=UserWarning, message="Pandas doesn't allow columns to be created via a new attribute name*")

        output_obj = ScanproResult()
        output_obj.results = out
        output_obj.counts = counts  # original counts
        output_obj.sim_counts = counts_mean  # mean of all simulated counts
        output_obj.props = props
        output_obj.sim_props = props_mean
        output_obj.prop_trans = prop_trans
        output_obj.sim_prop_trans = prop_trans_mean
        output_obj.design = design
        output_obj.sim_design = design_sim
        output_obj.conditions = conditions

    # remove temporary samples column
    if samples_col is None:
        data.drop(samples_col, axis=1, inplace=True)

    return output_obj<|MERGE_RESOLUTION|>--- conflicted
+++ resolved
@@ -476,11 +476,7 @@
     prop_trans_mean = get_mean_sim(prop_trans_list)
 
     # get clusters names
-<<<<<<< HEAD
-    res['clusters'] = list(out_sim.results.index)
-=======
     res['Clusters'] = list(counts.columns)
->>>>>>> a88019b4
     for i, condition in enumerate(coefficients.keys()):
         res['mean_props_' + condition] = combined_coefs[i]
     # calculate median of p values from all runs
